import { VimState } from '../../state/vimState';
import { configuration } from './../../configuration/configuration';
<<<<<<< HEAD
import { RegisterAction, BaseAction, BaseCommand } from './../base';
import { Position } from '../../common/motion/position';
import { BaseMovement, IMovement } from '../baseMotion';
import { SneakHighlighter } from './sneakHighlighting';
import { BaseOperator } from '../operator';
import { Mode } from '../../mode/mode';
import { getAndUpdateModeHandler } from '../../../extensionBase';
=======
import { RegisterAction } from './../base';
import { BaseMovement, IMovement } from '../baseMotion';
import { Position } from 'vscode';
>>>>>>> c3d11d8a

export class SneakAction extends BaseMovement {
  isJump = true;

  /**
   * This is where we save the operator in the event of a z/Z motion and label mode so
   * SneakMarkInputJump can reuse it.
   */
  protected operator: BaseOperator | undefined;

  protected highlighter: SneakHighlighter = new SneakHighlighter(this);

  protected rangesToHighlight: vscode.Range[] = [];

  private previousMode: Mode | undefined;

  private previousCursorStart: Position;

  public isHighlightingOn(): boolean {
    return this.highlighter.isHighlightingOn;
  }

  public getRangesToHighlight(): vscode.Range[] {
    return this.rangesToHighlight;
  }

  public getOperator(): BaseOperator | undefined {
    return this.operator;
  }

  public getPreviousMode(): Mode | undefined {
    return this.previousMode;
  }

  public getPreviousCursorStart(): Position {
    return this.previousCursorStart;
  }

  public clearDecorations(): void {
    this.highlighter.clearDecorations();
  }

  public updateDecorations(lastRecognizedAction: BaseAction | undefined) {
    this.highlighter.updateDecorations(lastRecognizedAction);
  }

  public couldActionApply(vimState: VimState, keysPressed: string[]): boolean {
    const startingLetter =
      vimState.recordedState.operator === undefined ? this.keys[0][0] : this.keys[1][0];

    return (
      configuration.sneak &&
      super.couldActionApply(vimState, keysPressed) &&
      keysPressed[0] === startingLetter
    );
  }

  public getMarkPosition(mark: string): Position | undefined {
    return this.highlighter.getMarkPosition(mark);
  }

  /**
   * Determines whether we should jump directly to the first result or remain in the current position
   * and display a label at the first result.
   */
  protected shouldJumpToFirstResult(positionFound: boolean): boolean {
    // we should display a mark and not jump to the first result in the event of
    // 1. label mode is enabled
    // AND
    // 2. it's a motion for an operator, not just a jump (the z/Z motion)
    const shouldDisplayLabelAtFirstResult =
      configuration.sneakLabelMode && this.isOperatorMovement();

    return !positionFound && !shouldDisplayLabelAtFirstResult;
  }

  /**
   * Whether the current call to sneak is just a jump or an operator movement.
   */
  protected isOperatorMovement(): boolean {
    return this.keysPressed[0] === this.keys[1][0];
  }

  public async execAction(position: Position, vimState: VimState): Promise<Position | IMovement> {
    if (!this.isRepeat) {
      vimState = this.setRepeatableMovements(vimState);
    }

<<<<<<< HEAD
    if (vimState.sneak) {
      vimState.sneak.clearDecorations();
    }
    vimState.sneak = this;

    const editor = vscode.window.activeTextEditor!;
    const document = editor.document;
    const lineCount = document.lineCount;

=======
>>>>>>> c3d11d8a
    if (this.keysPressed[2] === '\n') {
      // Single key sneak
      this.keysPressed[2] = '';
    }

    const searchString = this.keysPressed[1] + this.keysPressed[2];

<<<<<<< HEAD
    this.rangesToHighlight = [];
    let positionFound = false;
    let linesSearched: number = 0;

    let i = position.line;
    const conditionStopNumber = this.getLineConditionStopNumber(lineCount);
=======
    const document = vimState.document;
    const lineCount = document.lineCount;
    for (let i = position.line; i < lineCount; ++i) {
      const lineText = document.lineAt(i).text;
>>>>>>> c3d11d8a

    while (i !== conditionStopNumber) {
      linesSearched++;
      if (
        configuration.sneakMaxLinesToConsider !== -1 &&
        linesSearched > configuration.sneakMaxLinesToConsider
      ) {
        break;
      }
      const lineText = document.lineAt(i).text;

      let fromIndex = this.calculateInitialSearchIndex(position, searchString, i, lineText);
      let matchIndex = -1;

      const ignorecase =
        configuration.sneakUseIgnorecaseAndSmartcase &&
        configuration.ignorecase &&
        !(configuration.smartcase && /[A-Z]/.test(searchString));

      while (!this.isLineProcessed(fromIndex, lineText.length)) {
        if (ignorecase) {
          matchIndex = this.search(
            lineText.toLocaleLowerCase(),
            searchString.toLocaleLowerCase(),
            fromIndex
          );
        } else {
          matchIndex = this.search(lineText, searchString, fromIndex);
        }

        if (matchIndex >= 0) {
          if (this.shouldJumpToFirstResult(positionFound)) {
            // We don't highlight the first option, just jump to it
            position = new Position(i, matchIndex);
            positionFound = true;
          } else {
            this.rangesToHighlight.push(
              new vscode.Range(i, matchIndex, i, matchIndex + searchString.length)
            );
          }
        } else {
          // there are no more matches in this line
          break;
        }

        fromIndex = this.updateFromIndex(matchIndex, searchString.length);
      }

      i = this.getNextLineIndex(i);
    }

    if (position.character === -1) {
      return position;
    }

    this.highlighter.isHighlightingOn = true;
    if (configuration.sneakLabelMode) {
      this.previousMode = vimState.currentMode;
      this.previousCursorStart = vimState.cursorStartPosition;
      await vimState.setCurrentMode(Mode.SneakLabelInputMode);

      if (this.isOperatorMovement()) {
        this.operator = vimState.recordedState.operator;
        this.isJump = false;
        return {
          start: vimState.cursorStartPosition,
          stop: vimState.cursorStopPosition,
          failed: true,
        };
      }
    }

    return position;
  }

  protected getNextLineIndex(i: number): number {
    throw new Error('Must be overriden.');
  }

  protected updateFromIndex(matchIndex: number, length: number): number {
    throw new Error('Must be overriden.');
  }

  protected search(lineText: string, searchString: string, fromIndex: number): number {
    throw new Error('Must be overriden.');
  }

  protected isLineProcessed(fromIndex: number, length: number): boolean {
    throw new Error('Must be overriden.');
  }

  protected calculateInitialSearchIndex(
    position: Position,
    searchString: string,
    i: number,
    lineText: string
  ): number {
    throw new Error('Must be overriden.');
  }

  protected getLineConditionStopNumber(lineCount: number): number {
    throw new Error('Must be overriden.');
  }

  protected setRepeatableMovements(vimState: VimState): VimState {
    throw new Error('Must be overriden.');
  }
}

@RegisterAction
export class SneakForward extends SneakAction {
  keys = [
    ['s', '<character>', '<character>'],
    ['z', '<character>', '<character>'],
  ];
  isJump = true;

  protected getNextLineIndex(i: number): number {
    return i + 1;
  }

  protected updateFromIndex(matchIndex: number, length: number): number {
    return matchIndex + length;
  }

  protected search(lineText: string, searchString: string, fromIndex: number): number {
    return lineText.indexOf(searchString, fromIndex);
  }

<<<<<<< HEAD
  protected isLineProcessed(fromIndex: number, length: number): boolean {
    return fromIndex >= length;
  }

  protected getLineConditionStopNumber(lineCount: number): number {
    return lineCount;
  }

  protected setRepeatableMovements(vimState: VimState): VimState {
    vimState.lastSemicolonRepeatableMovement = new SneakForward(this.keysPressed, true);
    vimState.lastCommaRepeatableMovement = new SneakBackward(this.keysPressed, true);
    return vimState;
  }

  protected calculateInitialSearchIndex(
    position: Position,
    searchString: string,
    i: number,
    lineText: string
  ): number {
    let fromIndex = 0;
    if (i === position.line) {
      if (
        lineText[position.character] === searchString[0] &&
        lineText[position.character + 1] === searchString[1]
      ) {
        // this happens when we are standing on exactly the string we search for
        // as per the official plugin, we do not consider this
        // also makes the jump work for:
        // rrrrrr
        // will jump for searchString rr like: |rrrrrr => rr|rrrr => rrrr|rr
        fromIndex = position.character + 2;
      } else {
        // Start searching after the current character so we don't find the same match twice
        fromIndex = position.character + 1;
      }
=======
    if (this.keysPressed[2] === '\n') {
      // Single key sneak
      this.keysPressed[2] = '';
>>>>>>> c3d11d8a
    }

    return fromIndex;
  }
}

<<<<<<< HEAD
@RegisterAction
export class SneakBackward extends SneakAction {
  keys = [
    ['S', '<character>', '<character>'],
    ['Z', '<character>', '<character>'],
  ];
=======
    const document = vimState.document;
    for (let i = position.line; i >= 0; --i) {
      const lineText = document.lineAt(i).text;
>>>>>>> c3d11d8a

  protected getNextLineIndex(i: number): number {
    return i - 1;
  }

  protected updateFromIndex(matchIndex: number, length: number): number {
    return matchIndex - length;
  }

  protected search(lineText: string, searchString: string, fromIndex: number): number {
    return lineText.lastIndexOf(searchString, fromIndex);
  }

  protected isLineProcessed(fromIndex: number, length: number): boolean {
    return fromIndex < 0;
  }

  protected getLineConditionStopNumber(lineCount: number): number {
    return -1;
  }

  protected setRepeatableMovements(vimState: VimState): VimState {
    vimState.lastSemicolonRepeatableMovement = new SneakBackward(this.keysPressed, true);
    vimState.lastCommaRepeatableMovement = new SneakForward(this.keysPressed, true);
    return vimState;
  }

  protected calculateInitialSearchIndex(
    position: Position,
    searchString: string,
    i: number,
    lineText: string
  ): number {
    let fromIndex = +Infinity;

    if (i === position.line) {
      if (
        lineText[position.character] === searchString[0] &&
        lineText[position.character + 1] === searchString[1]
      ) {
        // this happens when we are standing on exactly the string we search for
        // as per the official plugin, we do not consider this
        // also makes the jump work for:
        // rrrrrr
        // will jump for searchString rr like: rrrrrr| => rrrr|rr => rr|rrrr
        fromIndex = position.character - 2;
      } else {
        // Start searching after the current character so we don't find the same match twice
        fromIndex = position.character - 1;
      }
    }

    return fromIndex;
  }
}

/**
 * This is the label mode action, when we already have the labels displayed and are waiting for the
 * user to enter the mark he wants to jump to.
 * If the mark is not recognized, the action doesn't swallow it, so it gets executed normally (like vim-sneak).
 */
@RegisterAction
class SneakMarkInputJump extends BaseCommand {
  modes = [Mode.SneakLabelInputMode];
  keys = ['<character>'];

  public doesActionApply(vimState: VimState, keysPressed: string[]): boolean {
    // We are sure we only get to SneakInputMode only if the commented out preconditions are met
    // so we don't have to test them.
    const preConditions =
      // configuration.sneak &&
      // configuration.sneakLabelMode &&
      super.couldActionApply(vimState, keysPressed);
    // vimState.sneak &&
    // vimState.sneak.isHighlightingOn();

    return preConditions;
  }

  public async exec(position: Position, vimState: VimState): Promise<void> {
    const mark = this.keysPressed[0];
    const newPosition: Position | undefined = vimState.sneak.getMarkPosition(mark);

    await vimState.setCurrentMode(vimState.sneak.getPreviousMode()!);
    vimState.cursorStartPosition = vimState.sneak.getPreviousCursorStart();

    if (!newPosition) {
      // We only get to this operation if we are in label mode, so previous mode cannot be undefined.
      const modeHandler = await getAndUpdateModeHandler();
      // We execute the key if no mark belongs to it.
      modeHandler.handleKeyEvent(this.keysPressed[0]);
      return;
    }

    const operator = vimState.sneak.getOperator();
    if (operator) {
      // if it was an operator movement, we execute the operator now that we have the final position
      const resultPosition = newPosition.getLeftThroughLineBreaks();
      return operator.run(vimState, position, resultPosition);
    } else {
      this.isJump = true;
      // if it wasn't an operator movement, we just jump to it
      vimState.cursorStopPosition = newPosition;
      return;
    }
  }
}<|MERGE_RESOLUTION|>--- conflicted
+++ resolved
@@ -1,45 +1,40 @@
+import { Position, Range, TextEditor } from 'vscode';
 import { VimState } from '../../state/vimState';
 import { configuration } from './../../configuration/configuration';
-<<<<<<< HEAD
 import { RegisterAction, BaseAction, BaseCommand } from './../base';
-import { Position } from '../../common/motion/position';
 import { BaseMovement, IMovement } from '../baseMotion';
 import { SneakHighlighter } from './sneakHighlighting';
-import { BaseOperator } from '../operator';
 import { Mode } from '../../mode/mode';
 import { getAndUpdateModeHandler } from '../../../extensionBase';
-=======
-import { RegisterAction } from './../base';
-import { BaseMovement, IMovement } from '../baseMotion';
-import { Position } from 'vscode';
->>>>>>> c3d11d8a
-
-export class SneakAction extends BaseMovement {
+import { IBaseOperator } from '../../state/recordedState';
+
+export abstract class SneakAction extends BaseMovement {
   isJump = true;
 
   /**
    * This is where we save the operator in the event of a z/Z motion and label mode so
    * SneakMarkInputJump can reuse it.
    */
-  protected operator: BaseOperator | undefined;
+  protected operator: IBaseOperator | undefined;
 
   protected highlighter: SneakHighlighter = new SneakHighlighter(this);
 
-  protected rangesToHighlight: vscode.Range[] = [];
+  protected rangesToHighlight: Range[] = [];
 
   private previousMode: Mode | undefined;
 
-  private previousCursorStart: Position;
+  // TODO: is this assertion justified?
+  private previousCursorStart!: Position;
 
   public isHighlightingOn(): boolean {
     return this.highlighter.isHighlightingOn;
   }
 
-  public getRangesToHighlight(): vscode.Range[] {
+  public getRangesToHighlight(): Range[] {
     return this.rangesToHighlight;
   }
 
-  public getOperator(): BaseOperator | undefined {
+  public getOperator(): IBaseOperator | undefined {
     return this.operator;
   }
 
@@ -51,12 +46,12 @@
     return this.previousCursorStart;
   }
 
-  public clearDecorations(): void {
-    this.highlighter.clearDecorations();
-  }
-
-  public updateDecorations(lastRecognizedAction: BaseAction | undefined) {
-    this.highlighter.updateDecorations(lastRecognizedAction);
+  public clearDecorations(editor: TextEditor): void {
+    this.highlighter.clearDecorations(editor);
+  }
+
+  public updateDecorations(editor: TextEditor, lastRecognizedAction: BaseAction | undefined) {
+    this.highlighter.updateDecorations(editor, lastRecognizedAction);
   }
 
   public couldActionApply(vimState: VimState, keysPressed: string[]): boolean {
@@ -101,18 +96,14 @@
       vimState = this.setRepeatableMovements(vimState);
     }
 
-<<<<<<< HEAD
     if (vimState.sneak) {
-      vimState.sneak.clearDecorations();
+      vimState.sneak.clearDecorations(vimState.editor);
     }
     vimState.sneak = this;
 
-    const editor = vscode.window.activeTextEditor!;
-    const document = editor.document;
+    const document = vimState.document;
     const lineCount = document.lineCount;
 
-=======
->>>>>>> c3d11d8a
     if (this.keysPressed[2] === '\n') {
       // Single key sneak
       this.keysPressed[2] = '';
@@ -120,19 +111,12 @@
 
     const searchString = this.keysPressed[1] + this.keysPressed[2];
 
-<<<<<<< HEAD
     this.rangesToHighlight = [];
     let positionFound = false;
     let linesSearched: number = 0;
 
     let i = position.line;
     const conditionStopNumber = this.getLineConditionStopNumber(lineCount);
-=======
-    const document = vimState.document;
-    const lineCount = document.lineCount;
-    for (let i = position.line; i < lineCount; ++i) {
-      const lineText = document.lineAt(i).text;
->>>>>>> c3d11d8a
 
     while (i !== conditionStopNumber) {
       linesSearched++;
@@ -170,7 +154,7 @@
             positionFound = true;
           } else {
             this.rangesToHighlight.push(
-              new vscode.Range(i, matchIndex, i, matchIndex + searchString.length)
+              new Range(i, matchIndex, i, matchIndex + searchString.length)
             );
           }
         } else {
@@ -208,38 +192,24 @@
     return position;
   }
 
-  protected getNextLineIndex(i: number): number {
-    throw new Error('Must be overriden.');
-  }
-
-  protected updateFromIndex(matchIndex: number, length: number): number {
-    throw new Error('Must be overriden.');
-  }
-
-  protected search(lineText: string, searchString: string, fromIndex: number): number {
-    throw new Error('Must be overriden.');
-  }
-
-  protected isLineProcessed(fromIndex: number, length: number): boolean {
-    throw new Error('Must be overriden.');
-  }
-
-  protected calculateInitialSearchIndex(
+  protected abstract getNextLineIndex(i: number): number;
+
+  protected abstract updateFromIndex(matchIndex: number, length: number): number;
+
+  protected abstract search(lineText: string, searchString: string, fromIndex: number): number;
+
+  protected abstract isLineProcessed(fromIndex: number, length: number): boolean;
+
+  protected abstract calculateInitialSearchIndex(
     position: Position,
     searchString: string,
     i: number,
     lineText: string
-  ): number {
-    throw new Error('Must be overriden.');
-  }
-
-  protected getLineConditionStopNumber(lineCount: number): number {
-    throw new Error('Must be overriden.');
-  }
-
-  protected setRepeatableMovements(vimState: VimState): VimState {
-    throw new Error('Must be overriden.');
-  }
+  ): number;
+
+  protected abstract getLineConditionStopNumber(lineCount: number): number;
+
+  protected abstract setRepeatableMovements(vimState: VimState): VimState;
 }
 
 @RegisterAction
@@ -262,7 +232,6 @@
     return lineText.indexOf(searchString, fromIndex);
   }
 
-<<<<<<< HEAD
   protected isLineProcessed(fromIndex: number, length: number): boolean {
     return fromIndex >= length;
   }
@@ -299,29 +268,18 @@
         // Start searching after the current character so we don't find the same match twice
         fromIndex = position.character + 1;
       }
-=======
-    if (this.keysPressed[2] === '\n') {
-      // Single key sneak
-      this.keysPressed[2] = '';
->>>>>>> c3d11d8a
     }
 
     return fromIndex;
   }
 }
 
-<<<<<<< HEAD
 @RegisterAction
 export class SneakBackward extends SneakAction {
   keys = [
     ['S', '<character>', '<character>'],
     ['Z', '<character>', '<character>'],
   ];
-=======
-    const document = vimState.document;
-    for (let i = position.line; i >= 0; --i) {
-      const lineText = document.lineAt(i).text;
->>>>>>> c3d11d8a
 
   protected getNextLineIndex(i: number): number {
     return i - 1;
@@ -412,7 +370,7 @@
       // We only get to this operation if we are in label mode, so previous mode cannot be undefined.
       const modeHandler = await getAndUpdateModeHandler();
       // We execute the key if no mark belongs to it.
-      modeHandler.handleKeyEvent(this.keysPressed[0]);
+      modeHandler?.handleKeyEvent(this.keysPressed[0]);
       return;
     }
 
